# Project Directory Fix for Claude Terminal

## Problem
Both the Claude terminal interface and Claude Code instances were previously working in temporary directories (`/tmp/tmpth5hlmel`) instead of the actual project directory, causing issues with git operations like pushing to origin.

## Solution
Modified both the terminal server and Claude Code Manager to use the actual project directory as the working directory instead of creating isolated temporary session directories.

## Changes Made

### 1. Docker Compose Updates
- Added `PROJECT_ROOT_DIR` environment variable to both `docker-compose.yml` and `docker-compose.dev.yml`
- Added volume mount `${PWD}/..:/app/project` to mount the host project directory into the container
- **Important**: Uses `${PWD}/..` because docker-compose runs from the `claude-workflow-manager` subdirectory, but the `.git` directory is at the repository root

### 2. Terminal Server Updates
- Added `self.project_root_dir` configuration option (defaults to `/app/project`)
- Modified `_initialize_terminal_session()` to use the project root directory instead of creating temporary session directories
- Added fallback to session-specific directories if project root doesn't exist
- Enhanced logging to show which directory is being used

### 3. Claude Code Manager Updates
- Added `self.project_root_dir` configuration option (defaults to `/app/project`)
- Modified `spawn_instance()` method to use existing project directory when available
- Added git repository verification to ensure the project directory contains the expected repository
- Falls back to temporary directory cloning if project directory doesn't exist or isn't the right repository
- Updated all references from `temp_dir` to `working_dir` throughout the codebase

### 4. Backend Container Updates  
- Added `PROJECT_ROOT_DIR` environment variable to backend container
- Added volume mount `${PWD}:/app/project` to both docker-compose files
- Updated backend Dockerfile to create `/app/project` directory

### 5. Dockerfile Updates
- Created `/app/project` directory in both terminal and backend containers
- Set proper permissions for the project directory

## Environment Variables

| Variable | Default | Description |
|----------|---------|-------------|
| `PROJECT_ROOT_DIR` | `/app/project` | Path to the project directory inside the container |

## Usage

### Development
```bash
cd claude-workflow-manager
docker-compose -f docker-compose.dev.yml up --build claude-terminal
```

### Production
```bash
cd claude-workflow-manager
docker-compose up --build claude-terminal
```

## Benefits

1. **Real Git Operations**: Claude can now perform actual git operations on the real repository
2. **File Persistence**: Changes made by Claude persist in the actual project files
3. **SSH Key Access**: Git operations can use the host's SSH keys for authentication
4. **No Temporary Directories**: No more confusion with temporary directories that don't contain the real project

## Testing

After rebuilding and restarting the containers, Claude should now:
- Start in the actual project directory (both terminal sessions and Claude Code instances)
- Have access to the real git repository
- Be able to push changes to origin (assuming proper SSH/auth setup)
- Work with actual project files instead of copies
- Show working directory as `/app/project` instead of temporary directories like `/tmp/tmpXXXXXX`
<<<<<<< HEAD

## Troubleshooting

### Issue: "Project directory /app/project is not a git repository"

This error indicates that the volume mount isn't working correctly. Here are the debugging steps:

1. **Check the containers are using the updated configuration:**
   ```bash
   docker-compose down
   docker-compose up --build
   ```

2. **Verify the volume mount is working:**
   ```bash
   # Check if the project directory is mounted correctly
   docker exec -it claude-workflow-backend ls -la /app/project
   
   # Should show your project files, not an empty directory
   ```

3. **Check the logs for debugging information:**
   ```bash
   docker logs claude-workflow-backend
   ```
   Look for lines like:
   ```
   🔧 ClaudeCodeManager initialized:
      Project root directory: /app/project
      Project directory exists: True
   ```

4. **Manual verification inside container:**
   ```bash
   docker exec -it claude-workflow-backend bash
   ls -la /app/project
   pwd
   cd /app/project && git status
   ```

### Issue: Volume mount not working on Windows

If you're on Windows, make sure:
- Docker Desktop is running
- The current directory (`${PWD}`) is being resolved correctly
- Try using the full path instead of `${PWD}/..`:
  ```yaml
  volumes:
    - C:/path/to/your/project:/app/project  # Point to the repository root, not claude-workflow-manager
  ```

### Issue: Wrong directory mounted

If you see project files but no `.git` directory, check:
- The volume mount should point to the repository root (where `.git` exists)
- If running docker-compose from `claude-workflow-manager/`, use `${PWD}/..:/app/project`
- If running from repository root, use `${PWD}:/app/project`

=======
S
>>>>>>> 0bb18c20
## Backward Compatibility

The system still falls back to temporary directories and cloning if the project root directory is not found, ensuring compatibility with existing deployments.<|MERGE_RESOLUTION|>--- conflicted
+++ resolved
@@ -70,7 +70,6 @@
 - Be able to push changes to origin (assuming proper SSH/auth setup)
 - Work with actual project files instead of copies
 - Show working directory as `/app/project` instead of temporary directories like `/tmp/tmpXXXXXX`
-<<<<<<< HEAD
 
 ## Troubleshooting
 
@@ -121,7 +120,7 @@
   volumes:
     - C:/path/to/your/project:/app/project  # Point to the repository root, not claude-workflow-manager
   ```
-
+ 
 ### Issue: Wrong directory mounted
 
 If you see project files but no `.git` directory, check:
@@ -129,9 +128,6 @@
 - If running docker-compose from `claude-workflow-manager/`, use `${PWD}/..:/app/project`
 - If running from repository root, use `${PWD}:/app/project`
 
-=======
-S
->>>>>>> 0bb18c20
 ## Backward Compatibility
 
 The system still falls back to temporary directories and cloning if the project root directory is not found, ensuring compatibility with existing deployments.